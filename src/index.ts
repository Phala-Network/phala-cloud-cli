#!/usr/bin/env node
import { Command } from "commander";
import { logo } from "./utils/banner";
import { authCommands } from "./commands/auth";
import { dockerCommands } from "./commands/docker";
import { simulatorCommands } from "./commands/simulator";
import { logger } from "./utils/logger";
import { cvmsCommand } from "./commands/cvms";
import { joinCommand } from "./commands/join";
import { demoCommands } from "./commands/demo";

process.on("SIGINT", () => process.exit(0));
process.on("SIGTERM", () => process.exit(0));

async function main() {
<<<<<<< HEAD
  const program = new Command()
			.name("phala")
			.alias("pha")
			.description(
				`${logo}\nPhala Cloud CLI - Manage your Phala Cloud Deployments`,
			)
			.version("v1.0.13")
			.addCommand(authCommands)
			.addCommand(cvmsCommand)
			.addCommand(dockerCommands)
			.addCommand(simulatorCommands)
			.addCommand(demoCommands)
			.addCommand(joinCommand);
=======
	const program = new Command()
		.name("phala")
		.alias("pha")
		.description(
			`${logo}\nPhala Cloud CLI - Manage your Phala Cloud Deployments`,
		)
		.version("v1.0.12")
		.addCommand(authCommands)
		.addCommand(cvmsCommand)
		.addCommand(dockerCommands)
		.addCommand(simulatorCommands)
		.addCommand(demoCommands)
		.addCommand(joinCommand);
>>>>>>> 84d74cd9

	program.parse(process.argv);
}

main().catch((error) => {
	logger.error("An error occurred:", error);
	process.exit(1);
});<|MERGE_RESOLUTION|>--- conflicted
+++ resolved
@@ -13,7 +13,6 @@
 process.on("SIGTERM", () => process.exit(0));
 
 async function main() {
-<<<<<<< HEAD
   const program = new Command()
 			.name("phala")
 			.alias("pha")
@@ -27,21 +26,6 @@
 			.addCommand(simulatorCommands)
 			.addCommand(demoCommands)
 			.addCommand(joinCommand);
-=======
-	const program = new Command()
-		.name("phala")
-		.alias("pha")
-		.description(
-			`${logo}\nPhala Cloud CLI - Manage your Phala Cloud Deployments`,
-		)
-		.version("v1.0.12")
-		.addCommand(authCommands)
-		.addCommand(cvmsCommand)
-		.addCommand(dockerCommands)
-		.addCommand(simulatorCommands)
-		.addCommand(demoCommands)
-		.addCommand(joinCommand);
->>>>>>> 84d74cd9
 
 	program.parse(process.argv);
 }
